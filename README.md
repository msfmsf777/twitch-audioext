--- conflicted
+++ resolved
@@ -31,20 +31,6 @@
    - `channel:read:redemptions`
    - `bits:read`
    - `channel:read:subscriptions`
-<<<<<<< HEAD
-
-## Features Implemented in Phase 2
-
-- Manifest V3 configuration targeting Chrome 116+ with `identity`, `storage`, `scripting`, `activeTab`, and host permissions for
- `https://id.twitch.tv/*` and `https://api.twitch.tv/*`.
-- OAuth connect/reconnect/disconnect flows that persist the broadcaster's access token, scopes, display name, and user ID in `chr
-ome.storage.local`.
-- Background EventSub WebSocket client that automatically creates WebSocket-transport subscriptions for channel points redemptio
-ns, cheers, subscriptions, and follows. Keepalive tracking, exponential reconnect backoff, subscription cleanup, and Helix rate-
-limit handling are built in.
-- The capture toggle now gates live EventSub notifications, while the Test Events form sends structured payloads through the sam
-e routing path for quick verification.
-=======
    - `moderator:read:followers`
 
 ## Features Implemented in Phase 2
@@ -54,7 +40,6 @@
 - Background EventSub WebSocket client that automatically creates WebSocket-transport subscriptions for channel points redemptions, cheers, subscriptions, and follows. A single socket instance is managed with keepalive tracking, exponential reconnect backoff, subscription cleanup, and Helix rate-limit handling.
 - Channel Points rewards are fetched after successful authentication and refreshed every 60 seconds so bindings and test events can reference live reward metadata without repeatedly polling.
 - The capture toggle now gates live EventSub notifications, while the Test Events form sends structured payloads through the same routing path for quick verification.
->>>>>>> 00eb7cc6
 - The diagnostics panel reports WebSocket connectivity, current session ID, active subscription count, last keepalive time, last 
 notification type/time, and the most recent error.
 - Popup toasts surface authentication success/failure, missing scope requirements, capture-disabled warnings, and test-event sta

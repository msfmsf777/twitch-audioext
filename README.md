--- conflicted
+++ resolved
@@ -32,31 +32,21 @@
    - `bits:read`
    - `channel:read:subscriptions`
    - `moderator:read:followers`
-<<<<<<< HEAD
-=======
    - `user:write:chat`
->>>>>>> 6ff0b3da
 
 ## Features Implemented in Phase 2
 
 - Manifest V3 configuration targeting Chrome 116+ with `identity`, `storage`, `scripting`, `activeTab`, and host permissions for `https://id.twitch.tv/*` and `https://api.twitch.tv/*`.
 - OAuth connect/reconnect/disconnect flows that persist the broadcaster's access token, scopes, display name, and user ID in `chrome.storage.local`.
 - Background EventSub WebSocket client that automatically creates WebSocket-transport subscriptions for channel points redemptions, cheers, subscriptions, and follows. A single socket instance is managed with keepalive tracking, exponential reconnect backoff, subscription cleanup, and Helix rate-limit handling.
-<<<<<<< HEAD
-- Channel Points rewards are fetched after successful authentication and refreshed every 60 seconds so bindings and test events can reference live reward metadata without repeatedly polling.
-=======
 - Channel Points rewards are fetched after successful authentication and refreshed every 60 seconds so bindings and test events can reference live reward metadata without repeatedly polling. A **Refresh rewards** button in the Twitch connection card lets you trigger an immediate update when needed.
->>>>>>> 6ff0b3da
 - The capture toggle now gates live EventSub notifications, while the Test Events form sends structured payloads through the same routing path for quick verification.
 - The diagnostics panel reports WebSocket connectivity, current session ID, active subscription count, last keepalive time, last 
 notification type/time, and the most recent error.
 - Popup toasts surface authentication success/failure, missing scope requirements, capture-disabled warnings, and test-event sta
 tus updates based on background action responses.
-<<<<<<< HEAD
-=======
 - A collapsible **Event Log** lists the last 200 real and test events with matched bindings, status transitions, and chat message results so you can confirm automation activity at a glance.
 - Matched bindings schedule effect stacks (pitch/speed adjustments plus optional chat messages) with delay/duration timers, and Send Chat Message calls post templated responses directly into your Twitch chat using the broadcaster token.
->>>>>>> 6ff0b3da
 
 ## Debugging Tips
 

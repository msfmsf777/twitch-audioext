--- conflicted
+++ resolved
@@ -1,14 +1,6 @@
-<<<<<<< HEAD
-# Twitch AudioFX Extension (Phase 2)
-
-This repository delivers the Phase 2 milestone for the Twitch AudioFX Chrome extension. The popup and bindings UX from Phase 1 r
-emain unchanged, but the extension now authenticates with Twitch and listens for real EventSub notifications from the backgroun
-d service worker.
-=======
 # Twitch AudioFX Extension (Phase 3)
 
 This repository delivers the Phase 3 milestone for the Twitch AudioFX Chrome extension. Building on the Phase 1 UI and Phase 2 Twitch wiring, the extension now processes real-time audio in the active tab while continuing to authenticate with Twitch and listen for EventSub notifications from the background service worker.
->>>>>>> 5b270390
 
 ## Getting Started
 
@@ -40,11 +32,7 @@
    - `moderator:read:followers`
    - `user:write:chat`
 
-<<<<<<< HEAD
-## Features Implemented in Phase 2
-=======
 ## Features Implemented in Phase 3
->>>>>>> 5b270390
 
 - Manifest V3 configuration targeting Chrome 116+ with `identity`, `storage`, `scripting`, `activeTab`, and host permissions for `https://id.twitch.tv/*` and `https://api.twitch.tv/*`.
 - OAuth connect/reconnect/disconnect flows that persist the broadcaster's access token, scopes, display name, and user ID in `chrome.storage.local`.
@@ -58,15 +46,12 @@
 - A collapsible **Event Log** lists the last 200 real and test events with matched bindings, status transitions, and chat message results so you can confirm automation activity at a glance.
 - Matched bindings schedule effect stacks (pitch/speed adjustments plus optional chat messages) with delay/duration timers, and Send Chat Message calls post templated responses directly into your Twitch chat using the broadcaster token.
 
-<<<<<<< HEAD
-=======
 - The content script now hosts a per-tab audio engine that applies Rubber Band–powered pitch shifting (±12 semitones) alongside synchronized playback speed control, automatically disabling the controls when no playable media is detected or when DRM/CORS rules prevent capture.
 
 ## Rubber Band Licensing
 
 This project currently integrates the GPL-licensed Rubber Band Library WASM build for pitch shifting. If you intend to distribute the extension under a different license or for commercial use, you must either comply with the GPL’s requirements or secure a commercial Rubber Band license from https://www.breakfastquay.com/rubberband/.
 
->>>>>>> 5b270390
 ## Debugging Tips
 
 - Open `chrome://extensions`, locate the loaded extension, and use the **Service worker** → **Inspect views** link to watch cons

<<<<<<< HEAD
# Twitch AudioFX Extension (Phase 1)

This repository contains the Phase 1 scaffold for the Twitch AudioFX Chrome extension. The goal for this milestone is to deliver the full popup UI, persistent state management, and typed messaging stubs without integrating Twitch APIs or audio processing yet.
=======
# Twitch AudioFX Extension (Phase 2)

This repository delivers the Phase 2 milestone for the Twitch AudioFX Chrome extension. The popup and bindings UX from Phase 1 r
emain unchanged, but the extension now authenticates with Twitch and listens for real EventSub notifications from the backgroun
d service worker.
>>>>>>> 612f8948

## Getting Started

```bash
npm install
<<<<<<< HEAD
npm run build
```

The build script bundles the background service worker, popup, and content script into `dist/` and copies the MV3 manifest plus locale files.
=======
TWITCH_CLIENT_ID=your_client_id npm run build
```

The build script bundles the background service worker, popup, and content script into `dist/` and copies the MV3 manifest plus
locale files.
>>>>>>> 612f8948

To load the extension in Chrome:

1. Run `npm run build`.
2. Open `chrome://extensions` and enable **Developer mode**.
3. Choose **Load unpacked** and select the generated `dist` directory.

<<<<<<< HEAD
## Features Implemented in Phase 1

- Manifest V3 scaffold targeting Chrome 116+ with `identity`, `storage`, `scripting`, and `activeTab` permissions.
- Runtime language switching backed by JSON locale files discovered automatically at build time.
- Popup UI with:
  - Transpose and speed controls (UI state only) including sliders, +/- buttons, and reset actions.
  - Twitch status row with stubbed Connect/Disconnect button, capture toggle, and persisted state.
  - Test Events form gated behind a logged-in flag that logs simulated payloads and shows toasts.
  - Bindings list and add/edit flows with persistence, validation, unsaved-change confirmation, and delete/toggle interactions.
  - Collapsible diagnostics panel exposing stored state.
- Background and content script stubs with typed messaging channels prepared for later Twitch/EventSub and audio routing logic.
- Persistent popup state stored via `chrome.storage.local` through the background service worker.
- Simple toast and confirmation utilities for user feedback.

Future phases will add real Twitch authentication, EventSub WebSocket handling, audio effect engines, bindings execution, and packaged release assets.
=======
### Twitch OAuth Setup

1. Call `chrome.identity.getRedirectURL('twitch')` in the extension console to obtain the redirect URI. Unless you override the p
ath it will be `https://<EXTENSION_ID>.chromiumapp.org/twitch`.
2. Configure your Twitch developer application with that redirect URI and note the client ID.
3. Provide the client ID at build time via the `TWITCH_CLIENT_ID` environment variable. Optionally set `TWITCH_REDIRECT_PATH` to
 adjust the redirect suffix (defaults to `twitch`).
4. Grant the application the following scopes, which the extension requires when authenticating:
   - `channel:read:redemptions`
   - `bits:read`
   - `channel:read:subscriptions`

## Features Implemented in Phase 2

- Manifest V3 configuration targeting Chrome 116+ with `identity`, `storage`, `scripting`, `activeTab`, and host permissions for
 `https://id.twitch.tv/*` and `https://api.twitch.tv/*`.
- OAuth connect/reconnect/disconnect flows that persist the broadcaster's access token, scopes, display name, and user ID in `chr
ome.storage.local`.
- Background EventSub WebSocket client that automatically creates WebSocket-transport subscriptions for channel points redemptio
ns, cheers, subscriptions, and follows. Keepalive tracking, exponential reconnect backoff, subscription cleanup, and Helix rate-
limit handling are built in.
- The capture toggle now gates live EventSub notifications, while the Test Events form sends structured payloads through the sam
e routing path for quick verification.
- The diagnostics panel reports WebSocket connectivity, current session ID, active subscription count, last keepalive time, last 
notification type/time, and the most recent error.
- Popup toasts surface authentication success/failure, missing scope requirements, capture-disabled warnings, and test-event sta
tus updates based on background action responses.

## Debugging Tips

- Open `chrome://extensions`, locate the loaded extension, and use the **Service worker** → **Inspect views** link to watch cons
ole logs and network activity.
- From the same page, the **View service worker** link shows lifecycle state and lets you manually restart the worker while testi
ng reconnect scenarios.
- Authentication or subscription issues will be logged in the service worker console; watch for `401` (token expired) or `429` (r
ate limit) responses when exercising the Twitch APIs.
>>>>>>> 612f8948
<|MERGE_RESOLUTION|>--- conflicted
+++ resolved
@@ -1,31 +1,18 @@
-<<<<<<< HEAD
-# Twitch AudioFX Extension (Phase 1)
-
-This repository contains the Phase 1 scaffold for the Twitch AudioFX Chrome extension. The goal for this milestone is to deliver the full popup UI, persistent state management, and typed messaging stubs without integrating Twitch APIs or audio processing yet.
-=======
 # Twitch AudioFX Extension (Phase 2)
 
 This repository delivers the Phase 2 milestone for the Twitch AudioFX Chrome extension. The popup and bindings UX from Phase 1 r
 emain unchanged, but the extension now authenticates with Twitch and listens for real EventSub notifications from the backgroun
 d service worker.
->>>>>>> 612f8948
 
 ## Getting Started
 
 ```bash
 npm install
-<<<<<<< HEAD
-npm run build
-```
-
-The build script bundles the background service worker, popup, and content script into `dist/` and copies the MV3 manifest plus locale files.
-=======
 TWITCH_CLIENT_ID=your_client_id npm run build
 ```
 
 The build script bundles the background service worker, popup, and content script into `dist/` and copies the MV3 manifest plus
 locale files.
->>>>>>> 612f8948
 
 To load the extension in Chrome:
 
@@ -33,23 +20,6 @@
 2. Open `chrome://extensions` and enable **Developer mode**.
 3. Choose **Load unpacked** and select the generated `dist` directory.
 
-<<<<<<< HEAD
-## Features Implemented in Phase 1
-
-- Manifest V3 scaffold targeting Chrome 116+ with `identity`, `storage`, `scripting`, and `activeTab` permissions.
-- Runtime language switching backed by JSON locale files discovered automatically at build time.
-- Popup UI with:
-  - Transpose and speed controls (UI state only) including sliders, +/- buttons, and reset actions.
-  - Twitch status row with stubbed Connect/Disconnect button, capture toggle, and persisted state.
-  - Test Events form gated behind a logged-in flag that logs simulated payloads and shows toasts.
-  - Bindings list and add/edit flows with persistence, validation, unsaved-change confirmation, and delete/toggle interactions.
-  - Collapsible diagnostics panel exposing stored state.
-- Background and content script stubs with typed messaging channels prepared for later Twitch/EventSub and audio routing logic.
-- Persistent popup state stored via `chrome.storage.local` through the background service worker.
-- Simple toast and confirmation utilities for user feedback.
-
-Future phases will add real Twitch authentication, EventSub WebSocket handling, audio effect engines, bindings execution, and packaged release assets.
-=======
 ### Twitch OAuth Setup
 
 1. Call `chrome.identity.getRedirectURL('twitch')` in the extension console to obtain the redirect URI. Unless you override the p
@@ -85,5 +55,4 @@
 - From the same page, the **View service worker** link shows lifecycle state and lets you manually restart the worker while testi
 ng reconnect scenarios.
 - Authentication or subscription issues will be logged in the service worker console; watch for `401` (token expired) or `429` (r
-ate limit) responses when exercising the Twitch APIs.
->>>>>>> 612f8948
+ate limit) responses when exercising the Twitch APIs.